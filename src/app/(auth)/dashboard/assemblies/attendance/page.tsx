"use client";

import { useState, useEffect } from 'react';
import { useRouter } from 'next/navigation';
import { Button } from '@/components/ui/button';
import { Input } from '@/components/ui/input';
import { Loader2, Check, X } from 'lucide-react';
import { motion } from 'framer-motion';
import { useAuth } from '@/context/AuthContext';
import { useToast } from '@/components/ui/use-toast';

interface Resident {
  id: number;
  number: string;
  name: string;
  dni: string;
  email: string;
  attendance: 'Sí' | 'No' | 'Delegado';
  delegateName: string | null;
  confirmed: boolean;
  isMainResident: boolean;
}

interface Assembly {
  id: number;
  title: string;
  type: string;
  date: string;
  description: string | null;
  agenda: { numeral: string; topic: string; time: string; completed: boolean; notes: string }[];
  status: string;
}

// Datos simulados para pruebas
const mockAssemblies: Assembly[] = [
  {
    id: 1,
    title: "Asamblea General Ordinaria 2024",
    type: "GENERAL",
    date: "2024-05-15T18:00:00",
    description: "Aprobación de presupuesto anual y elección de comités",
    agenda: [
      { numeral: "1", topic: "Verificación de quórum", time: "00:15:00", completed: false, notes: "" },
      { numeral: "2", topic: "Lectura y aprobación del orden del día", time: "00:10:00", completed: false, notes: "" },
      { numeral: "3", topic: "Presentación de estados financieros", time: "00:30:00", completed: false, notes: "" }
    ],
    status: "PENDING"
  },
  {
    id: 2,
    title: "Asamblea Extraordinaria - Proyecto de Seguridad",
    type: "EXTRAORDINARY",
    date: "2024-05-25T19:00:00",
    description: "Discusión y aprobación del proyecto de mejora de seguridad",
    agenda: [
      { numeral: "1", topic: "Verificación de quórum", time: "00:15:00", completed: false, notes: "" },
      { numeral: "2", topic: "Presentación del proyecto", time: "00:25:00", completed: false, notes: "" },
      { numeral: "3", topic: "Votación", time: "00:20:00", completed: false, notes: "" }
    ],
    status: "PENDING"
  }
];

const mockResidents: Resident[] = [
  {
    id: 1,
    number: "A-101",
    name: "Carlos Rodríguez",
    dni: "1023456789",
    email: "carlos@example.com",
    attendance: 'No',
    delegateName: null,
    confirmed: false,
    isMainResident: true
  },
  {
    id: 2,
    number: "A-102",
    name: "María López",
    dni: "1087654321",
    email: "maria@example.com",
    attendance: 'No',
    delegateName: null,
    confirmed: false,
    isMainResident: true
  },
  {
    id: 3,
    number: "B-201",
    name: "Juan Pérez",
    dni: "1076543210",
    email: "juan@example.com",
    attendance: 'No',
    delegateName: null,
    confirmed: false,
    isMainResident: true
  }
];

export default function AttendancePage() {
  const router = useRouter();
<<<<<<< HEAD
  const { user, isLoggedIn, token } = useAuth();
  const { toast } = useToast();
  const [residents, setResidents] = useState<Resident[]>(mockResidents);
  const [assemblies, setAssemblies] = useState<Assembly[]>(mockAssemblies);
=======
  const { schemaName, user, isLoggedIn, token } = useAuth();
  const [language, setLanguage] = useState('Español');
  const [residents, setResidents] = useState<Resident[]>([]);
  const [assemblies, setAssemblies] = useState<Assembly[]>([]);
>>>>>>> 73c06542
  const [selectedAssembly, setSelectedAssembly] = useState<number | null>(null);
  const [isSubmitting, setIsSubmitting] = useState(false);
  const [error, setError] = useState<string | null>(null);
  const [success, setSuccess] = useState<string | null>(null);
<<<<<<< HEAD
  const [totalUnits, setTotalUnits] = useState<number>(50); // Valor simulado
  const [loading, setLoading] = useState(false);

  useEffect(() => {
    // Simulamos un breve tiempo de carga de datos
    setLoading(true);
    setTimeout(() => {
      setAssemblies(mockAssemblies);
      setLoading(false);
    }, 500);
  }, []);

  const fetchResidents = async (assemblyId: number) => {
    setLoading(true);
    // Simulando la obtención de datos de la API
    setTimeout(() => {
      setResidents(mockResidents);
      setLoading(false);
    }, 500);
=======
  const [totalUnits, setTotalUnits] = useState<number>(0);
  const [loading, setLoading] = useState(true);

  useEffect(() => {
    if (!isLoggedIn || !token) {
      router.push('/(public)/login');
    } else {
      fetchAssemblies();
      fetchComplexData();
    }
  }, [isLoggedIn, token, router]);

  const fetchAssemblies = async () => {
    setLoading(true);
    try {
      const response = await fetch(`/api/assemblies/list`, {
        headers: { 'Authorization': `Bearer ${token}` },
      });
      const data = await response.json();
      if (response.ok) {
        const today = new Date().setHours(0, 0, 0, 0);
        const filteredAssemblies = data.assemblies.filter((a: Assembly) => {
          const assemblyDate = new Date(a.date).setHours(0, 0, 0, 0);
          return assemblyDate >= today && (a.status === 'PENDING' || a.status === 'IN_PROGRESS');
        });
        setAssemblies(filteredAssemblies);
      }
    } catch (err) {
      console.error('[Voting] Error al cargar asambleas:', err);
    } finally {
      setLoading(false);
    }
  };

  const fetchResidents = async (assemblyId?: number) => {
    setLoading(true);
    try {
      const url = assemblyId
        ? `/api/assemblies/attendance?assemblyId=${assemblyId}`
        : '/api/inventory/residents';
      const response = await fetch(url, {
        headers: { 'Authorization': `Bearer ${token}` },
      });
      const data = await response.json();
      if (response.ok) {
        setResidents(data.residents || []);
      } else {
        setError(data.message || 'Error al cargar residentes');
      }
    } catch (err) {
      console.error('[Attendance] Error al conectar con el servidor:', err);
      setError('Error al conectar con el servidor');
    } finally {
      setLoading(false);
    }
  };
  
  const fetchComplexData = async () => {
    try {
      const response = await fetch('/api/inventory/update', {
        headers: { 'Authorization': `Bearer ${token}` },
      });
      const data = await response.json();
      if (response.ok && data.complex) {
        setTotalUnits(data.complex.totalUnits);
      }
    } catch (err) {
      console.error('[Attendance] Error al cargar datos del conjunto:', err);
    }
>>>>>>> 73c06542
  };

  const sendEmailInvitations = async () => {
    if (!selectedAssembly) return;
    setIsSubmitting(true);
    try {
      // Simulando envío de correos
      await new Promise(resolve => setTimeout(resolve, 1000));
      setSuccess('Invitaciones enviadas con éxito.');
      toast({
        title: "Envío exitoso",
        description: "Invitaciones enviadas a todos los propietarios",
      });
    } catch (err) {
      setError('Error al enviar invitaciones');
    } finally {
      setIsSubmitting(false);
    }
  };

  const handleAttendanceChange = (index: number, value: 'Sí' | 'No' | 'Delegado') => {
    const newResidents = [...residents];
    newResidents[index].attendance = value;
    if (value !== 'Delegado') newResidents[index].delegateName = null;
    setResidents(newResidents);
  };

  const handleDelegateNameChange = (index: number, value: string) => {
    const newResidents = [...residents];
    newResidents[index].delegateName = value;
    setResidents(newResidents);
  };

  const calculateQuorum = () => {
    const confirmedResidents = residents.filter(r => r.attendance === 'Sí' || r.attendance === 'Delegado').length;
    const quorumPercentage = totalUnits > 0 ? (confirmedResidents / totalUnits) * 100 : 0;
    return { count: confirmedResidents, percentage: quorumPercentage, achieved: quorumPercentage > 50 };
  };

  const handleSaveAttendance = async () => {
    if (!selectedAssembly) {
      setError('Por favor, selecciona una asamblea.');
      return;
    }

    setIsSubmitting(true);
    setError(null);
    setSuccess(null);

    try {
      // Simulación de guardado
      await new Promise(resolve => setTimeout(resolve, 1000));
      
      // Marcar como confirmados los residentes que asisten
      const updatedResidents = residents.map(r => ({
        ...r,
        confirmed: r.attendance === 'Sí' || r.attendance === 'Delegado'
      }));
      
      setResidents(updatedResidents);
      setSuccess('Asistencia guardada con éxito.');
      toast({
        title: "Guardado exitoso",
        description: "La asistencia ha sido registrada correctamente",
      });
    } catch (err) {
      setError('Error al guardar asistencia');
    } finally {
      setIsSubmitting(false);
    }
  };

  const handleStartAssembly = async () => {
    if (!selectedAssembly || !calculateQuorum().achieved) return;
    
    setIsSubmitting(true);
    try {
      // Simulación de inicio de asamblea
      await new Promise(resolve => setTimeout(resolve, 1000));
      
      // Actualizar estado de la asamblea localmente
      setAssemblies(assemblies.map(a => 
        a.id === selectedAssembly ? { ...a, status: 'IN_PROGRESS' } : a
      ));
      
      setSuccess('Asamblea iniciada.');
      toast({
        title: "Asamblea iniciada",
        description: "La asamblea ha sido iniciada correctamente",
      });
    } catch (err) {
      setError('Error al iniciar asamblea');
    } finally {
      setIsSubmitting(false);
    }
  };

  const handleReschedule = async () => {
    if (!selectedAssembly) return;
    setIsSubmitting(true);
    try {
      const assembly = assemblies.find(a => a.id === selectedAssembly);
<<<<<<< HEAD
      const newDate = prompt('Ingresa nueva fecha y hora (YYYY-MM-DDTHH:MM):');
=======
      const newDate = prompt(language === 'Español' ? 'Ingresa nueva fecha y hora (YYYY-MM-DDTHH:MM):' : 'Enter new date and time (YYYY-MM-DDTHH:MM):');
>>>>>>> 73c06542
      if (!newDate) {
        setIsSubmitting(false);
        return;
      }

      // Simulación de reprogramación
      await new Promise(resolve => setTimeout(resolve, 1000));
      
      // Actualizar fecha de la asamblea localmente
      setAssemblies(assemblies.map(a => 
        a.id === selectedAssembly ? { ...a, date: newDate } : a
      ));
      
      setSuccess('Asamblea reprogramada.');
      toast({
        title: "Asamblea reprogramada",
        description: "La asamblea ha sido reprogramada correctamente",
      });
    } catch (err) {
      setError('Error al reprogramar asamblea');
    } finally {
      setIsSubmitting(false);
    }
  };

  const quorum = calculateQuorum();

  if (loading) {
    return (
      <div className="flex justify-center items-center h-full p-8">
        <div className="animate-spin h-10 w-10 border-4 border-indigo-600 rounded-full border-t-transparent"></div>
        <span className="ml-3 text-lg">Cargando datos...</span>
      </div>
    );
  }

  return (
    <div className="w-full p-6">
      <motion.div initial={{ opacity: 0 }} animate={{ opacity: 1 }} transition={{ duration: 0.8 }}>
        <header className="flex justify-between items-center mb-6">
          <h1 className="text-3xl font-bold text-gray-900 dark:text-white">
<<<<<<< HEAD
            Control de Asistencia
=======
            {language === 'Español' ? 'Control de Asistencia' : 'Attendance Control'}
>>>>>>> 73c06542
          </h1>
        </header>
        <div className="bg-white dark:bg-gray-800 p-6 rounded-lg shadow-md">
          <div className="mb-4">
            <label className="block text-sm font-medium text-gray-700 dark:text-gray-300">
<<<<<<< HEAD
              Seleccionar Asamblea
=======
              {language === 'Español' ? 'Seleccionar Asamblea' : 'Select Assembly'}
>>>>>>> 73c06542
            </label>
            <select
              value={selectedAssembly || ''}
              onChange={(e) => {
                const id = parseInt(e.target.value);
                setSelectedAssembly(id || null);
                if (id) fetchResidents(id);
                else setResidents([]);
              }}
              className="w-full border-gray-300 dark:border-gray-600 dark:bg-gray-700 dark:text-white rounded-md shadow-sm focus:ring-indigo-500 focus:border-indigo-500"
            >
<<<<<<< HEAD
              <option value="">Selecciona una asamblea</option>
=======
              <option value="">{language === 'Español' ? 'Selecciona una asamblea' : 'Select an assembly'}</option>
>>>>>>> 73c06542
              {assemblies.map(assembly => (
                <option key={assembly.id} value={assembly.id}>
                  {assembly.title} ({new Date(assembly.date).toLocaleString()})
                </option>
              ))}
            </select>
          </div>

          {selectedAssembly && (
            <div className="space-y-4">
              <Button onClick={sendEmailInvitations} disabled={isSubmitting}>
<<<<<<< HEAD
                Enviar Invitaciones
              </Button>
              {residents.length === 0 ? (
                <p className="text-gray-500">No hay residentes disponibles.</p>
=======
                {language === 'Español' ? 'Enviar Invitaciones' : 'Send Invitations'}
              </Button>
              {residents.length === 0 ? (
                <p className="text-gray-500">{language === 'Español' ? 'No hay residentes disponibles.' : 'No residents available.'}</p>
>>>>>>> 73c06542
              ) : (
                <div className="overflow-x-auto">
                  <table className="w-full text-sm text-left text-gray-500 dark:text-gray-400">
                    <thead className="text-xs text-gray-700 uppercase bg-gray-50 dark:bg-gray-700 dark:text-gray-400">
                      <tr>
<<<<<<< HEAD
                        <th className="px-6 py-3"># Inmueble</th>
                        <th className="px-6 py-3">Nombre</th>
                        <th className="px-6 py-3">DNI</th>
                        <th className="px-6 py-3">Asistencia</th>
                        <th className="px-6 py-3">Delegado</th>
                        <th className="px-6 py-3">Confirmado</th>
=======
                        <th className="px-6 py-3">{language === 'Español' ? '# Inmueble' : 'Property #'}</th>
                        <th className="px-6 py-3">{language === 'Español' ? 'Nombre' : 'Name'}</th>
                        <th className="px-6 py-3">{language === 'Español' ? 'DNI' : 'DNI'}</th>
                        <th className="px-6 py-3">{language === 'Español' ? 'Asistencia' : 'Attendance'}</th>
                        <th className="px-6 py-3">{language === 'Español' ? 'Delegado' : 'Delegate'}</th>
                        <th className="px-6 py-3">{language === 'Español' ? 'Confirmado' : 'Confirmed'}</th>
>>>>>>> 73c06542
                      </tr>
                    </thead>
                    <tbody>
                      {residents.map((resident, index) => (
                        <tr key={resident.id} className="bg-white border-b dark:bg-gray-800 dark:border-gray-700">
                          <td className="px-6 py-4">{resident.number}</td>
                          <td className="px-6 py-4">{resident.name}</td>
                          <td className="px-6 py-4">{resident.dni}</td>
                          <td className="px-6 py-4">
                            <select
                              value={resident.attendance}
                              onChange={(e) => handleAttendanceChange(index, e.target.value as 'Sí' | 'No' | 'Delegado')}
                              className="w-full border-gray-300 dark:border-gray-600 dark:bg-gray-700 dark:text-white rounded-md shadow-sm"
                            >
<<<<<<< HEAD
                              <option value="No">No</option>
                              <option value="Sí">Sí</option>
                              <option value="Delegado">Delegado</option>
=======
                              <option value="No">{language === 'Español' ? 'No' : 'No'}</option>
                              <option value="Sí">{language === 'Español' ? 'Sí' : 'Yes'}</option>
                              <option value="Delegado">{language === 'Español' ? 'Delegado' : 'Delegate'}</option>
>>>>>>> 73c06542
                            </select>
                          </td>
                          <td className="px-6 py-4">
                            <Input
                              value={resident.delegateName || ''}
                              onChange={(e) => handleDelegateNameChange(index, e.target.value)}
<<<<<<< HEAD
                              placeholder="Nombre del delegado"
=======
                              placeholder={language === 'Español' ? 'Nombre del delegado' : 'Delegate Name'}
>>>>>>> 73c06542
                              disabled={resident.attendance !== 'Delegado'}
                              className="w-full border-gray-300 dark:border-gray-600 dark:bg-gray-700 dark:text-white rounded-md shadow-sm"
                            />
                          </td>
                          <td className="px-6 py-4">{resident.confirmed ? <Check className="text-green-500" /> : <X className="text-red-500" />}</td>
                        </tr>
                      ))}
                    </tbody>
                  </table>
                </div>
              )}
              <div className="mt-4">
                <p className="text-gray-700 dark:text-white">
<<<<<<< HEAD
                  Quorum: {`${quorum.count} de ${totalUnits} (${quorum.percentage.toFixed(2)}%) - ${quorum.achieved ? 'Sí hay quorum' : 'No hay quorum'}`}
=======
                  {language === 'Español' ? 'Quorum: ' : 'Quorum: '}
                  {`${quorum.count} de ${totalUnits} (${quorum.percentage.toFixed(2)}%) - ${quorum.achieved ? 'Sí hay quorum' : 'No hay quorum'}`}
>>>>>>> 73c06542
                </p>
                <div className="flex space-x-2 mt-2">
                  <Button onClick={handleSaveAttendance} disabled={isSubmitting}>
                    {isSubmitting ? <Loader2 className="w-4 h-4 animate-spin mr-2" /> : null}
<<<<<<< HEAD
                    Guardar
                  </Button>
                  {quorum.achieved && (
                    <Button onClick={handleStartAssembly} disabled={isSubmitting} className="bg-green-500 hover:bg-green-600">
                      Iniciar Asamblea
=======
                    {language === 'Español' ? 'Guardar' : 'Save'}
                  </Button>
                  {quorum.achieved && (
                    <Button onClick={handleStartAssembly} disabled={isSubmitting} className="bg-green-500 hover:bg-green-600">
                      {language === 'Español' ? 'Iniciar Asamblea' : 'Start Assembly'}
>>>>>>> 73c06542
                    </Button>
                  )}
                  {!quorum.achieved && (
                    <Button onClick={handleReschedule} disabled={isSubmitting} className="bg-yellow-500 hover:bg-yellow-600">
<<<<<<< HEAD
                      Reprogramar
=======
                      {language === 'Español' ? 'Reprogramar' : 'Reschedule'}
>>>>>>> 73c06542
                    </Button>
                  )}
                </div>
              </div>
              {error && <p className="text-red-500 text-sm mt-4">{error}</p>}
              {success && <p className="text-green-500 text-sm mt-4">{success}</p>}
            </div>
          )}
        </div>
      </motion.div>
    </div>
  );
}<|MERGE_RESOLUTION|>--- conflicted
+++ resolved
@@ -99,22 +99,15 @@
 
 export default function AttendancePage() {
   const router = useRouter();
-<<<<<<< HEAD
-  const { user, isLoggedIn, token } = useAuth();
+  const { schemaName, user, isLoggedIn, token } = useAuth();
   const { toast } = useToast();
+  const [language, setLanguage] = useState('Español');
   const [residents, setResidents] = useState<Resident[]>(mockResidents);
   const [assemblies, setAssemblies] = useState<Assembly[]>(mockAssemblies);
-=======
-  const { schemaName, user, isLoggedIn, token } = useAuth();
-  const [language, setLanguage] = useState('Español');
-  const [residents, setResidents] = useState<Resident[]>([]);
-  const [assemblies, setAssemblies] = useState<Assembly[]>([]);
->>>>>>> 73c06542
   const [selectedAssembly, setSelectedAssembly] = useState<number | null>(null);
   const [isSubmitting, setIsSubmitting] = useState(false);
   const [error, setError] = useState<string | null>(null);
   const [success, setSuccess] = useState<string | null>(null);
-<<<<<<< HEAD
   const [totalUnits, setTotalUnits] = useState<number>(50); // Valor simulado
   const [loading, setLoading] = useState(false);
 
@@ -134,77 +127,6 @@
       setResidents(mockResidents);
       setLoading(false);
     }, 500);
-=======
-  const [totalUnits, setTotalUnits] = useState<number>(0);
-  const [loading, setLoading] = useState(true);
-
-  useEffect(() => {
-    if (!isLoggedIn || !token) {
-      router.push('/(public)/login');
-    } else {
-      fetchAssemblies();
-      fetchComplexData();
-    }
-  }, [isLoggedIn, token, router]);
-
-  const fetchAssemblies = async () => {
-    setLoading(true);
-    try {
-      const response = await fetch(`/api/assemblies/list`, {
-        headers: { 'Authorization': `Bearer ${token}` },
-      });
-      const data = await response.json();
-      if (response.ok) {
-        const today = new Date().setHours(0, 0, 0, 0);
-        const filteredAssemblies = data.assemblies.filter((a: Assembly) => {
-          const assemblyDate = new Date(a.date).setHours(0, 0, 0, 0);
-          return assemblyDate >= today && (a.status === 'PENDING' || a.status === 'IN_PROGRESS');
-        });
-        setAssemblies(filteredAssemblies);
-      }
-    } catch (err) {
-      console.error('[Voting] Error al cargar asambleas:', err);
-    } finally {
-      setLoading(false);
-    }
-  };
-
-  const fetchResidents = async (assemblyId?: number) => {
-    setLoading(true);
-    try {
-      const url = assemblyId
-        ? `/api/assemblies/attendance?assemblyId=${assemblyId}`
-        : '/api/inventory/residents';
-      const response = await fetch(url, {
-        headers: { 'Authorization': `Bearer ${token}` },
-      });
-      const data = await response.json();
-      if (response.ok) {
-        setResidents(data.residents || []);
-      } else {
-        setError(data.message || 'Error al cargar residentes');
-      }
-    } catch (err) {
-      console.error('[Attendance] Error al conectar con el servidor:', err);
-      setError('Error al conectar con el servidor');
-    } finally {
-      setLoading(false);
-    }
-  };
-  
-  const fetchComplexData = async () => {
-    try {
-      const response = await fetch('/api/inventory/update', {
-        headers: { 'Authorization': `Bearer ${token}` },
-      });
-      const data = await response.json();
-      if (response.ok && data.complex) {
-        setTotalUnits(data.complex.totalUnits);
-      }
-    } catch (err) {
-      console.error('[Attendance] Error al cargar datos del conjunto:', err);
-    }
->>>>>>> 73c06542
   };
 
   const sendEmailInvitations = async () => {
@@ -307,11 +229,7 @@
     setIsSubmitting(true);
     try {
       const assembly = assemblies.find(a => a.id === selectedAssembly);
-<<<<<<< HEAD
-      const newDate = prompt('Ingresa nueva fecha y hora (YYYY-MM-DDTHH:MM):');
-=======
       const newDate = prompt(language === 'Español' ? 'Ingresa nueva fecha y hora (YYYY-MM-DDTHH:MM):' : 'Enter new date and time (YYYY-MM-DDTHH:MM):');
->>>>>>> 73c06542
       if (!newDate) {
         setIsSubmitting(false);
         return;
@@ -353,21 +271,13 @@
       <motion.div initial={{ opacity: 0 }} animate={{ opacity: 1 }} transition={{ duration: 0.8 }}>
         <header className="flex justify-between items-center mb-6">
           <h1 className="text-3xl font-bold text-gray-900 dark:text-white">
-<<<<<<< HEAD
-            Control de Asistencia
-=======
             {language === 'Español' ? 'Control de Asistencia' : 'Attendance Control'}
->>>>>>> 73c06542
           </h1>
         </header>
         <div className="bg-white dark:bg-gray-800 p-6 rounded-lg shadow-md">
           <div className="mb-4">
             <label className="block text-sm font-medium text-gray-700 dark:text-gray-300">
-<<<<<<< HEAD
-              Seleccionar Asamblea
-=======
               {language === 'Español' ? 'Seleccionar Asamblea' : 'Select Assembly'}
->>>>>>> 73c06542
             </label>
             <select
               value={selectedAssembly || ''}
@@ -379,11 +289,7 @@
               }}
               className="w-full border-gray-300 dark:border-gray-600 dark:bg-gray-700 dark:text-white rounded-md shadow-sm focus:ring-indigo-500 focus:border-indigo-500"
             >
-<<<<<<< HEAD
-              <option value="">Selecciona una asamblea</option>
-=======
               <option value="">{language === 'Español' ? 'Selecciona una asamblea' : 'Select an assembly'}</option>
->>>>>>> 73c06542
               {assemblies.map(assembly => (
                 <option key={assembly.id} value={assembly.id}>
                   {assembly.title} ({new Date(assembly.date).toLocaleString()})
@@ -395,37 +301,21 @@
           {selectedAssembly && (
             <div className="space-y-4">
               <Button onClick={sendEmailInvitations} disabled={isSubmitting}>
-<<<<<<< HEAD
-                Enviar Invitaciones
-              </Button>
-              {residents.length === 0 ? (
-                <p className="text-gray-500">No hay residentes disponibles.</p>
-=======
                 {language === 'Español' ? 'Enviar Invitaciones' : 'Send Invitations'}
               </Button>
               {residents.length === 0 ? (
                 <p className="text-gray-500">{language === 'Español' ? 'No hay residentes disponibles.' : 'No residents available.'}</p>
->>>>>>> 73c06542
               ) : (
                 <div className="overflow-x-auto">
                   <table className="w-full text-sm text-left text-gray-500 dark:text-gray-400">
                     <thead className="text-xs text-gray-700 uppercase bg-gray-50 dark:bg-gray-700 dark:text-gray-400">
                       <tr>
-<<<<<<< HEAD
-                        <th className="px-6 py-3"># Inmueble</th>
-                        <th className="px-6 py-3">Nombre</th>
-                        <th className="px-6 py-3">DNI</th>
-                        <th className="px-6 py-3">Asistencia</th>
-                        <th className="px-6 py-3">Delegado</th>
-                        <th className="px-6 py-3">Confirmado</th>
-=======
                         <th className="px-6 py-3">{language === 'Español' ? '# Inmueble' : 'Property #'}</th>
                         <th className="px-6 py-3">{language === 'Español' ? 'Nombre' : 'Name'}</th>
                         <th className="px-6 py-3">{language === 'Español' ? 'DNI' : 'DNI'}</th>
                         <th className="px-6 py-3">{language === 'Español' ? 'Asistencia' : 'Attendance'}</th>
                         <th className="px-6 py-3">{language === 'Español' ? 'Delegado' : 'Delegate'}</th>
                         <th className="px-6 py-3">{language === 'Español' ? 'Confirmado' : 'Confirmed'}</th>
->>>>>>> 73c06542
                       </tr>
                     </thead>
                     <tbody>
@@ -440,26 +330,16 @@
                               onChange={(e) => handleAttendanceChange(index, e.target.value as 'Sí' | 'No' | 'Delegado')}
                               className="w-full border-gray-300 dark:border-gray-600 dark:bg-gray-700 dark:text-white rounded-md shadow-sm"
                             >
-<<<<<<< HEAD
-                              <option value="No">No</option>
-                              <option value="Sí">Sí</option>
-                              <option value="Delegado">Delegado</option>
-=======
                               <option value="No">{language === 'Español' ? 'No' : 'No'}</option>
                               <option value="Sí">{language === 'Español' ? 'Sí' : 'Yes'}</option>
                               <option value="Delegado">{language === 'Español' ? 'Delegado' : 'Delegate'}</option>
->>>>>>> 73c06542
                             </select>
                           </td>
                           <td className="px-6 py-4">
                             <Input
                               value={resident.delegateName || ''}
                               onChange={(e) => handleDelegateNameChange(index, e.target.value)}
-<<<<<<< HEAD
-                              placeholder="Nombre del delegado"
-=======
                               placeholder={language === 'Español' ? 'Nombre del delegado' : 'Delegate Name'}
->>>>>>> 73c06542
                               disabled={resident.attendance !== 'Delegado'}
                               className="w-full border-gray-300 dark:border-gray-600 dark:bg-gray-700 dark:text-white rounded-md shadow-sm"
                             />
@@ -473,38 +353,22 @@
               )}
               <div className="mt-4">
                 <p className="text-gray-700 dark:text-white">
-<<<<<<< HEAD
-                  Quorum: {`${quorum.count} de ${totalUnits} (${quorum.percentage.toFixed(2)}%) - ${quorum.achieved ? 'Sí hay quorum' : 'No hay quorum'}`}
-=======
                   {language === 'Español' ? 'Quorum: ' : 'Quorum: '}
                   {`${quorum.count} de ${totalUnits} (${quorum.percentage.toFixed(2)}%) - ${quorum.achieved ? 'Sí hay quorum' : 'No hay quorum'}`}
->>>>>>> 73c06542
                 </p>
                 <div className="flex space-x-2 mt-2">
                   <Button onClick={handleSaveAttendance} disabled={isSubmitting}>
                     {isSubmitting ? <Loader2 className="w-4 h-4 animate-spin mr-2" /> : null}
-<<<<<<< HEAD
-                    Guardar
-                  </Button>
-                  {quorum.achieved && (
-                    <Button onClick={handleStartAssembly} disabled={isSubmitting} className="bg-green-500 hover:bg-green-600">
-                      Iniciar Asamblea
-=======
                     {language === 'Español' ? 'Guardar' : 'Save'}
                   </Button>
                   {quorum.achieved && (
                     <Button onClick={handleStartAssembly} disabled={isSubmitting} className="bg-green-500 hover:bg-green-600">
                       {language === 'Español' ? 'Iniciar Asamblea' : 'Start Assembly'}
->>>>>>> 73c06542
                     </Button>
                   )}
                   {!quorum.achieved && (
                     <Button onClick={handleReschedule} disabled={isSubmitting} className="bg-yellow-500 hover:bg-yellow-600">
-<<<<<<< HEAD
-                      Reprogramar
-=======
                       {language === 'Español' ? 'Reprogramar' : 'Reschedule'}
->>>>>>> 73c06542
                     </Button>
                   )}
                 </div>
