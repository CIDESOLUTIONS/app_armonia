"use client";

import { useState, useEffect } from 'react';
import { useRouter } from 'next/navigation';
import { Button } from '@/components/ui/button';
import { Input } from '@/components/ui/input';
import { Textarea } from '@/components/ui/textarea';
<<<<<<< HEAD
import { Loader2, CheckCircle, X, ChevronRight } from 'lucide-react';
=======
import { Loader2, CheckCircle, X, ChevronRight, Check } from 'lucide-react';
>>>>>>> 73c06542
import { motion } from 'framer-motion';
import { useAuth } from '@/context/AuthContext';

interface ResidentVote {
  residentId: number;
  number: string;
  name: string;
  dni: string;
  vote: string | null;
}

interface Question {
  id: number;
  text: string;
  yesVotes: number;
  noVotes: number;
  nrVotes: number;
  isOpen: boolean;
  votingEndTime: number | null;
  showResidents: boolean;
  votes: ResidentVote[];
}

interface AgendaItem {
  id: number;
  numeral: string;
  topic: string;
  time: string;
  completed: boolean;
  notes: string;
}

interface Assembly {
  id: number;
  title: string;
  date: string;
  agenda: AgendaItem[];
  status: string;
}

// Datos simulados para pruebas
const mockAssemblies: Assembly[] = [
  {
    id: 1,
    title: "Asamblea General Ordinaria 2024",
    date: "2024-05-15T18:00:00",
    agenda: [
      { id: 1, numeral: "1", topic: "Verificación de quórum", time: "00:15:00", completed: true, notes: "Se verificó el quórum reglamentario" },
      { id: 2, numeral: "2", topic: "Lectura y aprobación del orden del día", time: "00:10:00", completed: true, notes: "Aprobado por unanimidad" },
      { id: 3, numeral: "3", topic: "Presentación de estados financieros", time: "00:30:00", completed: false, notes: "" }
    ],
    status: "IN_PROGRESS"
  }
];

const mockResidents: ResidentVote[] = [
  {
    residentId: 1,
    number: "A-101",
    name: "Carlos Rodríguez",
    dni: "1023456789",
    vote: null
  },
  {
    residentId: 2,
    number: "A-102",
    name: "María López",
    dni: "1087654321",
    vote: null
  },
  {
    residentId: 3,
    number: "B-201",
    name: "Juan Pérez",
    dni: "1076543210",
    vote: null
  }
];

export default function VotingPage() {
  const router = useRouter();
<<<<<<< HEAD
  const { user, isLoggedIn, token } = useAuth();
  const [assemblies, setAssemblies] = useState<Assembly[]>(mockAssemblies);
=======
  const { isLoggedIn, token } = useAuth();
  const [language, setLanguage] = useState('Español');
  const [residents, setResidents] = useState<ResidentVote[]>([]);
  const [assemblies, setAssemblies] = useState<Assembly[]>([]);
>>>>>>> 73c06542
  const [selectedAssembly, setSelectedAssembly] = useState<number | null>(null);
  const [questions, setQuestions] = useState<Question[]>([]);
  const [newQuestion, setNewQuestion] = useState('');
  const [isSubmitting, setIsSubmitting] = useState(false);
  const [error, setError] = useState<string | null>(null);
  const [success, setSuccess] = useState<string | null>(null);
<<<<<<< HEAD
  const [loading, setLoading] = useState(false);

  useEffect(() => {
    // Simulamos la carga de datos
    setLoading(true);
    setTimeout(() => {
      setAssemblies(mockAssemblies);
      // Si hay una sola asamblea en progreso, seleccionarla automáticamente
      const inProgressAssembly = mockAssemblies.find(a => a.status === "IN_PROGRESS");
      if (inProgressAssembly) {
        setSelectedAssembly(inProgressAssembly.id);
      }
      setLoading(false);
    }, 500);
  }, []);
=======
  const [loading, setLoading] = useState(true);

  useEffect(() => {
    if (!isLoggedIn || !token) {
      router.push('/login');
    } else {
      fetchAssemblies();
    }
  }, [isLoggedIn, token, router]);

  useEffect(() => {
    const interval = setInterval(() => {
      setQuestions(prev => prev.map(q => {
        if (q.isOpen && q.votingEndTime && Date.now() > q.votingEndTime) {
          saveQuestionVotes(q.id, q.votes);
          return { ...q, isOpen: false };
        }
        return q;
      }));
    }, 1000);
    return () => clearInterval(interval);
  }, [questions]);

  const fetchAssemblies = async () => {
    setLoading(true);
    try {
      const response = await fetch(`/api/assemblies/list`, {
        headers: { 'Authorization': `Bearer ${token}` },
      });
      const data = await response.json();
      if (response.ok) {
        const today = new Date().setHours(0, 0, 0, 0);
        const filteredAssemblies = data.assemblies.filter((a: Assembly) => {
          const assemblyDate = new Date(a.date).setHours(0, 0, 0, 0);
          return assemblyDate >= today && (a.status === 'PENDING' || a.status === 'IN_PROGRESS');
        });
        setAssemblies(filteredAssemblies);
      }
    } catch (err) {
      console.error('[Voting] Error al cargar asambleas:', err);
    } finally {
      setLoading(false);
    }
  };

  const fetchResidents = async (assemblyId: number) => {
    setLoading(true);
    try {
      const response = await fetch(`/api/assemblies/attendance?assemblyId=${assemblyId}`, {
        headers: { 'Authorization': `Bearer ${token}` },
      });
      const data = await response.json();
      if (response.ok) {
        const confirmedResidents = data.residents.filter((r: any) => r.attendance === 'Sí' || r.attendance === 'Delegado');
        setResidents(confirmedResidents.map((r: any) => ({
          residentId: r.id,
          number: r.number,
          name: r.name,
          dni: r.dni,
          vote: null,
        })));
      }
    } catch (err) {
      console.error('[Voting] Error al cargar residentes:', err);
    } finally {
      setLoading(false);
    }
  };
>>>>>>> 73c06542

  // Función para manejar cuando se selecciona una asamblea
  const handleAssemblySelect = (assemblyId: number) => {
    setSelectedAssembly(assemblyId);
    // Simulación de carga de preguntas existentes
    setLoading(true);
    setTimeout(() => {
      setQuestions([
        {
          id: 1,
          text: "¿Aprueba los estados financieros presentados?",
          yesVotes: 0,
          noVotes: 0,
          nrVotes: mockResidents.length,
          isOpen: false,
          votingEndTime: null,
          showResidents: false,
          votes: mockResidents.map(r => ({ ...r }))
        }
      ]);
      setLoading(false);
    }, 500);
  };

  // Función para agregar una nueva pregunta
  const handleAddQuestion = async () => {
    if (!newQuestion.trim() || !selectedAssembly) return;
    
    setIsSubmitting(true);
    try {
      // Simulación de API
      await new Promise(resolve => setTimeout(resolve, 800));
      
      const newId = questions.length > 0 ? Math.max(...questions.map(q => q.id)) + 1 : 1;
      
      setQuestions([...questions, {
        id: newId,
        text: newQuestion,
        yesVotes: 0,
        noVotes: 0,
        nrVotes: mockResidents.length,
        isOpen: false,
        votingEndTime: null,
        showResidents: false,
        votes: mockResidents.map(r => ({ ...r }))
      }]);
      
      setNewQuestion('');
      setSuccess('Pregunta agregada correctamente.');
    } catch (err) {
      setError('Error al agregar pregunta.');
    } finally {
      setIsSubmitting(false);
    }
  };

  // Función para habilitar votación
  const handleEnableVoting = (index: number) => {
    setQuestions(questions.map((q, i) =>
      i === index ? { 
        ...q, 
        isOpen: true, 
        votingEndTime: Date.now() + 3 * 60 * 1000, // 3 minutos para votar
        showResidents: true 
      } : q
    ));
  };

  // Función para registrar voto
  const handleVoteChange = (questionIndex: number, residentId: number, vote: 'Sí' | 'No' | null) => {
    if (!questions[questionIndex].isOpen) return;
    
    setQuestions(prev => {
      const newQuestions = [...prev];
      const q = newQuestions[questionIndex];
      const residentVote = q.votes.find(v => v.residentId === residentId);
      
      if (residentVote) {
        // Actualizar contadores primero
        if (residentVote.vote === 'Sí') q.yesVotes--;
        else if (residentVote.vote === 'No') q.noVotes--;
        else q.nrVotes--;
        
        // Establecer nuevo voto
        residentVote.vote = vote;
        
        // Actualizar contadores con nuevo voto
        if (vote === 'Sí') q.yesVotes++;
        else if (vote === 'No') q.noVotes++;
        else q.nrVotes++;
      }
      
      return newQuestions;
    });
  };

<<<<<<< HEAD
  // Función para guardar resultados de votación
  const saveQuestionVotes = async (questionId: number) => {
    try {
      setIsSubmitting(true);
      
      // Simulación de API
      await new Promise(resolve => setTimeout(resolve, 1000));
      
      setQuestions(questions.map(q => 
        q.id === questionId ? { ...q, isOpen: false } : q
      ));
      
      setSuccess('Votación finalizada y resultados guardados.');
    } catch (err) {
      setError('Error al guardar votos.');
    } finally {
      setIsSubmitting(false);
    }
  };

  // Función para actualizar notas de un punto de agenda
  const handleUpdateAgendaNotes = async (agendaId: number, notes: string) => {
    try {
      setIsSubmitting(true);
      
      // Simulación de API
      await new Promise(resolve => setTimeout(resolve, 800));
      
      // Actualizar localmente
      setAssemblies(prevAssemblies => 
        prevAssemblies.map(assembly => ({
          ...assembly,
          agenda: assembly.agenda.map(item => 
            item.id === agendaId ? { ...item, notes, completed: true } : item
          )
        }))
      );
      
      setSuccess('Notas de agenda actualizadas.');
    } catch (err) {
      setError('Error al actualizar notas.');
    } finally {
      setIsSubmitting(false);
    }
  };

  // Función para mostrar/ocultar los residentes de una pregunta
  const toggleShowResidents = (index: number) => {
    setQuestions(questions.map((q, i) =>
      i === index ? { ...q, showResidents: !q.showResidents } : q
    ));
  };

  // Si está cargando, mostrar indicador
=======
  const selectedAssemblyData = assemblies.find(a => a.id === selectedAssembly);

>>>>>>> 73c06542
  if (loading) {
    return (
      <div className="flex justify-center items-center h-full p-8">
        <div className="animate-spin h-10 w-10 border-4 border-indigo-600 rounded-full border-t-transparent"></div>
        <span className="ml-3 text-lg">Cargando datos...</span>
      </div>
    );
  }

  return (
<<<<<<< HEAD
    <div className="p-6">
      <motion.div initial={{ opacity: 0 }} animate={{ opacity: 1 }} transition={{ duration: 0.8 }}>
        <header className="flex justify-between items-center mb-6">
          <h1 className="text-3xl font-bold text-gray-900 dark:text-white">
            Control de Votación
=======
    <div className="w-full p-6">
      <motion.div initial={{ opacity: 0 }} animate={{ opacity: 1 }} transition={{ duration: 0.8 }}>
        <header className="flex justify-between items-center mb-6">
          <h1 className="text-3xl font-bold text-gray-900 dark:text-white">
            {language === 'Español' ? 'Control de Votación' : 'Voting Control'}
>>>>>>> 73c06542
          </h1>
        </header>
        <div className="bg-white dark:bg-gray-800 p-6 rounded-lg shadow-md">
          <div className="mb-4">
            <label className="block text-sm font-medium text-gray-700 dark:text-gray-300">
<<<<<<< HEAD
              Seleccionar Asamblea
=======
              {language === 'Español' ? 'Seleccionar Asamblea' : 'Select Assembly'}
>>>>>>> 73c06542
            </label>
            <select
              value={selectedAssembly || ''}
              onChange={(e) => {
                const id = parseInt(e.target.value);
<<<<<<< HEAD
                if (id) handleAssemblySelect(id);
                else setSelectedAssembly(null);
              }}
              className="w-full border-gray-300 dark:border-gray-600 dark:bg-gray-700 dark:text-white rounded-md shadow-sm focus:ring-indigo-500 focus:border-indigo-500"
            >
              <option value="">Selecciona una asamblea</option>
=======
                setSelectedAssembly(id || null);
                if (id) {
                  fetchResidents(id);
                  fetchAgenda(id);
                  fetchQuestions(id);
                } else {
                  setResidents([]);
                  setQuestions([]);
                }
              }}
              className="w-full border-gray-300 dark:border-gray-600 dark:bg-gray-700 dark:text-white rounded-md shadow-sm focus:ring-indigo-500 focus:border-indigo-500"
            >
              <option value="">{language === 'Español' ? 'Selecciona una asamblea' : 'Select an assembly'}</option>
>>>>>>> 73c06542
              {assemblies.map(assembly => (
                <option key={assembly.id} value={assembly.id}>
                  {assembly.title} ({new Date(assembly.date).toLocaleString()})
                </option>
              ))}
            </select>
          </div>

<<<<<<< HEAD
          {selectedAssembly && (
            <div className="space-y-6">
              <div>
                <h2 className="text-xl font-semibold">Agenda</h2>
                <table className="w-full text-sm text-left text-gray-500 dark:text-gray-400 mt-2">
                  <thead className="text-xs text-gray-700 uppercase bg-gray-50 dark:bg-gray-700 dark:text-gray-400">
                    <tr>
                      <th className="px-6 py-3">#</th>
                      <th className="px-6 py-3">Tema</th>
                      <th className="px-6 py-3">Hora</th>
                      <th className="px-6 py-3">Observaciones</th>
                      <th className="px-6 py-3">Estado</th>
                    </tr>
                  </thead>
                  <tbody>
                    {assemblies.find(a => a.id === selectedAssembly)?.agenda.map(item => (
=======
          {selectedAssembly && selectedAssemblyData && (
            <div className="space-y-6">
              <div>
                <h2 className="text-xl font-semibold">{language === 'Español' ? 'Agenda' : 'Agenda'}</h2>
                <table className="w-full text-sm text-left text-gray-500 dark:text-gray-400">
                  <thead className="text-xs text-gray-700 uppercase bg-gray-50 dark:bg-gray-700 dark:text-gray-400">
                    <tr>
                      <th className="px-6 py-3">#</th>
                      <th className="px-6 py-3">{language === 'Español' ? 'Tema' : 'Topic'}</th>
                      <th className="px-6 py-3">{language === 'Español' ? 'Hora' : 'Time'}</th>
                      <th className="px-6 py-3">{language === 'Español' ? 'Observaciones' : 'Notes'}</th>
                      <th className="px-6 py-3">{language === 'Español' ? 'Estado' : 'Status'}</th>
                    </tr>
                  </thead>
                  <tbody>
                    {selectedAssemblyData.agenda.map(item => (
>>>>>>> 73c06542
                      <tr key={item.id} className="bg-white border-b dark:bg-gray-800 dark:border-gray-700">
                        <td className="px-6 py-4">{item.numeral}</td>
                        <td className="px-6 py-4">{item.topic}</td>
                        <td className="px-6 py-4">{item.time}</td>
                        <td className="px-6 py-4">
                          <Textarea
                            value={item.notes}
                            onChange={(e) => handleUpdateAgendaNotes(item.id, e.target.value)}
                            disabled={isSubmitting || item.completed}
                            className="w-full"
                          />
                        </td>
                        <td className="px-6 py-4">{item.completed ? 'Completado' : 'Pendiente'}</td>
                      </tr>
                    ))}
                  </tbody>
                </table>
              </div>
              <div>
<<<<<<< HEAD
                <h2 className="text-xl font-semibold">Preguntas</h2>
=======
                <h2 className="text-xl font-semibold">{language === 'Español' ? 'Preguntas' : 'Questions'}</h2>
>>>>>>> 73c06542
                <div className="flex space-x-2 mb-4">
                  <Input
                    value={newQuestion}
                    onChange={(e) => setNewQuestion(e.target.value)}
<<<<<<< HEAD
                    placeholder="Nueva pregunta para votación"
                    className="flex-1"
                  />
                  <Button 
                    onClick={handleAddQuestion} 
                    disabled={isSubmitting || !newQuestion.trim() || questions.length >= 10}
                  >
                    Agregar
=======
                    placeholder={language === 'Español' ? 'Nueva pregunta' : 'New question'}
                    className="flex-1"
                  />
                  <Button onClick={handleAddQuestion} disabled={isSubmitting || questions.length >= 10}>
                    {language === 'Español' ? 'Agregar' : 'Add'}
>>>>>>> 73c06542
                  </Button>
                </div>
                {questions.map((q, index) => (
                  <div key={q.id} className="border p-4 rounded-md bg-gray-50 dark:bg-gray-700 mb-4">
                    <table className="w-full text-sm text-left text-gray-500 dark:text-gray-400">
                      <thead className="text-xs text-gray-700 uppercase bg-gray-50 dark:bg-gray-700 dark:text-gray-400">
                        <tr>
                          <th className="px-6 py-3">#</th>
<<<<<<< HEAD
                          <th className="px-6 py-3">Pregunta</th>
                          <th className="px-6 py-3">Sí</th>
                          <th className="px-6 py-3">No</th>
                          <th className="px-6 py-3">NR</th>
                          <th className="px-6 py-3">Resultado</th>
                          <th className="px-6 py-3">Acciones</th>
=======
                          <th className="px-6 py-3">{language === 'Español' ? 'Pregunta' : 'Question'}</th>
                          <th className="px-6 py-3">{language === 'Español' ? 'Sí' : 'Yes'}</th>
                          <th className="px-6 py-3">{language === 'Español' ? 'No' : 'No'}</th>
                          <th className="px-6 py-3">{language === 'Español' ? 'NR' : 'NR'}</th>
                          <th className="px-6 py-3">{language === 'Español' ? 'Resultado' : 'Result'}</th>
                          <th className="px-6 py-3">{language === 'Español' ? 'Acciones' : 'Actions'}</th>
>>>>>>> 73c06542
                        </tr>
                      </thead>
                      <tbody>
                        <tr className="bg-white border-b dark:bg-gray-800 dark:border-gray-700">
                          <td className="px-6 py-4">{index + 1}</td>
                          <td className="px-6 py-4">{q.text}</td>
                          <td className="px-6 py-4">{q.yesVotes}</td>
                          <td className="px-6 py-4">{q.noVotes}</td>
                          <td className="px-6 py-4">{q.nrVotes}</td>
                          <td className="px-6 py-4">
<<<<<<< HEAD
                            {q.yesVotes > (q.votes.length / 2) ? (
                              <span className="text-green-500 flex items-center"><CheckCircle className="w-4 h-4 mr-1" /> Aprobado</span>
=======
                            {q.yesVotes > (residents.length / 2) ? (
                              <span className="text-green-500 flex items-center"><Check className="w-4 h-4 mr-1" /> Aprobado</span>
>>>>>>> 73c06542
                            ) : (
                              <span className="text-red-500 flex items-center"><X className="w-4 h-4 mr-1" /> No Aprobado</span>
                            )}
                          </td>
                          <td className="px-6 py-4 flex space-x-2">
                            <Button
                              onClick={() => handleEnableVoting(index)}
                              disabled={isSubmitting || q.isOpen || q.votingEndTime}
                              className="bg-blue-500 hover:bg-blue-600 text-white p-2"
                            >
                              {q.isOpen ? `${Math.max(0, Math.floor((q.votingEndTime! - Date.now()) / 1000))}s` : 'Habilitar'}
                            </Button>
                            <Button
<<<<<<< HEAD
                              onClick={() => toggleShowResidents(index)}
=======
                              onClick={() => setQuestions(questions.map((q, i) => i === index ? { ...q, showResidents: !q.showResidents } : q))}
>>>>>>> 73c06542
                              className="bg-gray-500 hover:bg-gray-600 text-white p-2"
                            >
                              <ChevronRight className={`w-4 h-4 ${q.showResidents ? 'rotate-90' : ''}`} />
                            </Button>
                          </td>
                        </tr>
                      </tbody>
                    </table>
                    {q.showResidents && (
                      <div className="mt-4">
<<<<<<< HEAD
                        <h3 className="text-lg font-semibold">Votos para "{q.text}"</h3>
                        <table className="w-full text-sm text-left text-gray-500 dark:text-gray-400 mt-2">
                          <thead className="text-xs text-gray-700 uppercase bg-gray-50 dark:bg-gray-700 dark:text-gray-400">
                            <tr>
                              <th className="px-6 py-3"># Inmueble</th>
                              <th className="px-6 py-3">Nombre</th>
                              <th className="px-6 py-3">DNI</th>
                              <th className="px-6 py-3">Voto</th>
=======
                        <h3 className="text-lg font-semibold">{language === 'Español' ? `Votos para "${q.text}"` : `Votes for "${q.text}"`}</h3>
                        <table className="w-full text-sm text-left text-gray-500 dark:text-gray-400 mt-2">
                          <thead className="text-xs text-gray-700 uppercase bg-gray-50 dark:bg-gray-700 dark:text-gray-400">
                            <tr>
                              <th className="px-6 py-3">{language === 'Español' ? '# Inmueble' : 'Property #'}</th>
                              <th className="px-6 py-3">{language === 'Español' ? 'Nombre' : 'Name'}</th>
                              <th className="px-6 py-3">{language === 'Español' ? 'DNI' : 'DNI'}</th>
                              <th className="px-6 py-3">{language === 'Español' ? 'Voto' : 'Vote'}</th>
>>>>>>> 73c06542
                            </tr>
                          </thead>
                          <tbody>
                            {q.votes.map((r) => (
                              <tr key={r.residentId} className="bg-white border-b dark:bg-gray-800 dark:border-gray-700">
                                <td className="px-6 py-4">{r.number}</td>
                                <td className="px-6 py-4">{r.name}</td>
                                <td className="px-6 py-4">{r.dni}</td>
                                <td className="px-6 py-4 flex space-x-2">
                                  <Button
                                    onClick={() => handleVoteChange(index, r.residentId, 'Sí')}
                                    disabled={!q.isOpen}
                                    className={`p-2 ${r.vote === 'Sí' ? 'bg-blue-500' : 'bg-gray-300'} hover:bg-blue-600 text-white`}
                                  >
                                    Sí
                                  </Button>
                                  <Button
                                    onClick={() => handleVoteChange(index, r.residentId, 'No')}
                                    disabled={!q.isOpen}
                                    className={`p-2 ${r.vote === 'No' ? 'bg-red-500' : 'bg-gray-300'} hover:bg-red-600 text-white`}
                                  >
                                    No
                                  </Button>
                                  <Button
                                    onClick={() => handleVoteChange(index, r.residentId, null)}
                                    disabled={!q.isOpen}
                                    className={`p-2 ${r.vote === null ? 'bg-gray-500' : 'bg-gray-300'} hover:bg-gray-600 text-white`}
                                  >
                                    Nulo
                                  </Button>
                                </td>
                              </tr>
                            ))}
                          </tbody>
                        </table>
                      </div>
                    )}
                  </div>
                ))}
              </div>
              {error && <p className="text-red-500 text-sm mt-4">{error}</p>}
              {success && <p className="text-green-500 text-sm mt-4">{success}</p>}
            </div>
          )}
        </div>
      </motion.div>
    </div>
  );
}<|MERGE_RESOLUTION|>--- conflicted
+++ resolved
@@ -5,11 +5,7 @@
 import { Button } from '@/components/ui/button';
 import { Input } from '@/components/ui/input';
 import { Textarea } from '@/components/ui/textarea';
-<<<<<<< HEAD
-import { Loader2, CheckCircle, X, ChevronRight } from 'lucide-react';
-=======
 import { Loader2, CheckCircle, X, ChevronRight, Check } from 'lucide-react';
->>>>>>> 73c06542
 import { motion } from 'framer-motion';
 import { useAuth } from '@/context/AuthContext';
 
@@ -91,22 +87,15 @@
 
 export default function VotingPage() {
   const router = useRouter();
-<<<<<<< HEAD
   const { user, isLoggedIn, token } = useAuth();
+  const [language, setLanguage] = useState('Español');
   const [assemblies, setAssemblies] = useState<Assembly[]>(mockAssemblies);
-=======
-  const { isLoggedIn, token } = useAuth();
-  const [language, setLanguage] = useState('Español');
-  const [residents, setResidents] = useState<ResidentVote[]>([]);
-  const [assemblies, setAssemblies] = useState<Assembly[]>([]);
->>>>>>> 73c06542
   const [selectedAssembly, setSelectedAssembly] = useState<number | null>(null);
   const [questions, setQuestions] = useState<Question[]>([]);
   const [newQuestion, setNewQuestion] = useState('');
   const [isSubmitting, setIsSubmitting] = useState(false);
   const [error, setError] = useState<string | null>(null);
   const [success, setSuccess] = useState<string | null>(null);
-<<<<<<< HEAD
   const [loading, setLoading] = useState(false);
 
   useEffect(() => {
@@ -118,80 +107,11 @@
       const inProgressAssembly = mockAssemblies.find(a => a.status === "IN_PROGRESS");
       if (inProgressAssembly) {
         setSelectedAssembly(inProgressAssembly.id);
+        handleAssemblySelect(inProgressAssembly.id);
       }
       setLoading(false);
     }, 500);
   }, []);
-=======
-  const [loading, setLoading] = useState(true);
-
-  useEffect(() => {
-    if (!isLoggedIn || !token) {
-      router.push('/login');
-    } else {
-      fetchAssemblies();
-    }
-  }, [isLoggedIn, token, router]);
-
-  useEffect(() => {
-    const interval = setInterval(() => {
-      setQuestions(prev => prev.map(q => {
-        if (q.isOpen && q.votingEndTime && Date.now() > q.votingEndTime) {
-          saveQuestionVotes(q.id, q.votes);
-          return { ...q, isOpen: false };
-        }
-        return q;
-      }));
-    }, 1000);
-    return () => clearInterval(interval);
-  }, [questions]);
-
-  const fetchAssemblies = async () => {
-    setLoading(true);
-    try {
-      const response = await fetch(`/api/assemblies/list`, {
-        headers: { 'Authorization': `Bearer ${token}` },
-      });
-      const data = await response.json();
-      if (response.ok) {
-        const today = new Date().setHours(0, 0, 0, 0);
-        const filteredAssemblies = data.assemblies.filter((a: Assembly) => {
-          const assemblyDate = new Date(a.date).setHours(0, 0, 0, 0);
-          return assemblyDate >= today && (a.status === 'PENDING' || a.status === 'IN_PROGRESS');
-        });
-        setAssemblies(filteredAssemblies);
-      }
-    } catch (err) {
-      console.error('[Voting] Error al cargar asambleas:', err);
-    } finally {
-      setLoading(false);
-    }
-  };
-
-  const fetchResidents = async (assemblyId: number) => {
-    setLoading(true);
-    try {
-      const response = await fetch(`/api/assemblies/attendance?assemblyId=${assemblyId}`, {
-        headers: { 'Authorization': `Bearer ${token}` },
-      });
-      const data = await response.json();
-      if (response.ok) {
-        const confirmedResidents = data.residents.filter((r: any) => r.attendance === 'Sí' || r.attendance === 'Delegado');
-        setResidents(confirmedResidents.map((r: any) => ({
-          residentId: r.id,
-          number: r.number,
-          name: r.name,
-          dni: r.dni,
-          vote: null,
-        })));
-      }
-    } catch (err) {
-      console.error('[Voting] Error al cargar residentes:', err);
-    } finally {
-      setLoading(false);
-    }
-  };
->>>>>>> 73c06542
 
   // Función para manejar cuando se selecciona una asamblea
   const handleAssemblySelect = (assemblyId: number) => {
@@ -288,7 +208,6 @@
     });
   };
 
-<<<<<<< HEAD
   // Función para guardar resultados de votación
   const saveQuestionVotes = async (questionId: number) => {
     try {
@@ -342,11 +261,9 @@
     ));
   };
 
+  const selectedAssemblyData = assemblies.find(a => a.id === selectedAssembly);
+
   // Si está cargando, mostrar indicador
-=======
-  const selectedAssemblyData = assemblies.find(a => a.id === selectedAssembly);
-
->>>>>>> 73c06542
   if (loading) {
     return (
       <div className="flex justify-center items-center h-full p-8">
@@ -357,56 +274,28 @@
   }
 
   return (
-<<<<<<< HEAD
-    <div className="p-6">
-      <motion.div initial={{ opacity: 0 }} animate={{ opacity: 1 }} transition={{ duration: 0.8 }}>
-        <header className="flex justify-between items-center mb-6">
-          <h1 className="text-3xl font-bold text-gray-900 dark:text-white">
-            Control de Votación
-=======
     <div className="w-full p-6">
       <motion.div initial={{ opacity: 0 }} animate={{ opacity: 1 }} transition={{ duration: 0.8 }}>
         <header className="flex justify-between items-center mb-6">
           <h1 className="text-3xl font-bold text-gray-900 dark:text-white">
             {language === 'Español' ? 'Control de Votación' : 'Voting Control'}
->>>>>>> 73c06542
           </h1>
         </header>
         <div className="bg-white dark:bg-gray-800 p-6 rounded-lg shadow-md">
           <div className="mb-4">
             <label className="block text-sm font-medium text-gray-700 dark:text-gray-300">
-<<<<<<< HEAD
-              Seleccionar Asamblea
-=======
               {language === 'Español' ? 'Seleccionar Asamblea' : 'Select Assembly'}
->>>>>>> 73c06542
             </label>
             <select
               value={selectedAssembly || ''}
               onChange={(e) => {
                 const id = parseInt(e.target.value);
-<<<<<<< HEAD
                 if (id) handleAssemblySelect(id);
                 else setSelectedAssembly(null);
               }}
               className="w-full border-gray-300 dark:border-gray-600 dark:bg-gray-700 dark:text-white rounded-md shadow-sm focus:ring-indigo-500 focus:border-indigo-500"
             >
-              <option value="">Selecciona una asamblea</option>
-=======
-                setSelectedAssembly(id || null);
-                if (id) {
-                  fetchResidents(id);
-                  fetchAgenda(id);
-                  fetchQuestions(id);
-                } else {
-                  setResidents([]);
-                  setQuestions([]);
-                }
-              }}
-              className="w-full border-gray-300 dark:border-gray-600 dark:bg-gray-700 dark:text-white rounded-md shadow-sm focus:ring-indigo-500 focus:border-indigo-500"
-            >
               <option value="">{language === 'Español' ? 'Selecciona una asamblea' : 'Select an assembly'}</option>
->>>>>>> 73c06542
               {assemblies.map(assembly => (
                 <option key={assembly.id} value={assembly.id}>
                   {assembly.title} ({new Date(assembly.date).toLocaleString()})
@@ -415,24 +304,6 @@
             </select>
           </div>
 
-<<<<<<< HEAD
-          {selectedAssembly && (
-            <div className="space-y-6">
-              <div>
-                <h2 className="text-xl font-semibold">Agenda</h2>
-                <table className="w-full text-sm text-left text-gray-500 dark:text-gray-400 mt-2">
-                  <thead className="text-xs text-gray-700 uppercase bg-gray-50 dark:bg-gray-700 dark:text-gray-400">
-                    <tr>
-                      <th className="px-6 py-3">#</th>
-                      <th className="px-6 py-3">Tema</th>
-                      <th className="px-6 py-3">Hora</th>
-                      <th className="px-6 py-3">Observaciones</th>
-                      <th className="px-6 py-3">Estado</th>
-                    </tr>
-                  </thead>
-                  <tbody>
-                    {assemblies.find(a => a.id === selectedAssembly)?.agenda.map(item => (
-=======
           {selectedAssembly && selectedAssemblyData && (
             <div className="space-y-6">
               <div>
@@ -449,7 +320,6 @@
                   </thead>
                   <tbody>
                     {selectedAssemblyData.agenda.map(item => (
->>>>>>> 73c06542
                       <tr key={item.id} className="bg-white border-b dark:bg-gray-800 dark:border-gray-700">
                         <td className="px-6 py-4">{item.numeral}</td>
                         <td className="px-6 py-4">{item.topic}</td>
@@ -469,31 +339,16 @@
                 </table>
               </div>
               <div>
-<<<<<<< HEAD
-                <h2 className="text-xl font-semibold">Preguntas</h2>
-=======
                 <h2 className="text-xl font-semibold">{language === 'Español' ? 'Preguntas' : 'Questions'}</h2>
->>>>>>> 73c06542
                 <div className="flex space-x-2 mb-4">
                   <Input
                     value={newQuestion}
                     onChange={(e) => setNewQuestion(e.target.value)}
-<<<<<<< HEAD
-                    placeholder="Nueva pregunta para votación"
-                    className="flex-1"
-                  />
-                  <Button 
-                    onClick={handleAddQuestion} 
-                    disabled={isSubmitting || !newQuestion.trim() || questions.length >= 10}
-                  >
-                    Agregar
-=======
                     placeholder={language === 'Español' ? 'Nueva pregunta' : 'New question'}
                     className="flex-1"
                   />
                   <Button onClick={handleAddQuestion} disabled={isSubmitting || questions.length >= 10}>
                     {language === 'Español' ? 'Agregar' : 'Add'}
->>>>>>> 73c06542
                   </Button>
                 </div>
                 {questions.map((q, index) => (
@@ -502,21 +357,12 @@
                       <thead className="text-xs text-gray-700 uppercase bg-gray-50 dark:bg-gray-700 dark:text-gray-400">
                         <tr>
                           <th className="px-6 py-3">#</th>
-<<<<<<< HEAD
-                          <th className="px-6 py-3">Pregunta</th>
-                          <th className="px-6 py-3">Sí</th>
-                          <th className="px-6 py-3">No</th>
-                          <th className="px-6 py-3">NR</th>
-                          <th className="px-6 py-3">Resultado</th>
-                          <th className="px-6 py-3">Acciones</th>
-=======
                           <th className="px-6 py-3">{language === 'Español' ? 'Pregunta' : 'Question'}</th>
                           <th className="px-6 py-3">{language === 'Español' ? 'Sí' : 'Yes'}</th>
                           <th className="px-6 py-3">{language === 'Español' ? 'No' : 'No'}</th>
                           <th className="px-6 py-3">{language === 'Español' ? 'NR' : 'NR'}</th>
                           <th className="px-6 py-3">{language === 'Español' ? 'Resultado' : 'Result'}</th>
                           <th className="px-6 py-3">{language === 'Español' ? 'Acciones' : 'Actions'}</th>
->>>>>>> 73c06542
                         </tr>
                       </thead>
                       <tbody>
@@ -527,13 +373,8 @@
                           <td className="px-6 py-4">{q.noVotes}</td>
                           <td className="px-6 py-4">{q.nrVotes}</td>
                           <td className="px-6 py-4">
-<<<<<<< HEAD
                             {q.yesVotes > (q.votes.length / 2) ? (
                               <span className="text-green-500 flex items-center"><CheckCircle className="w-4 h-4 mr-1" /> Aprobado</span>
-=======
-                            {q.yesVotes > (residents.length / 2) ? (
-                              <span className="text-green-500 flex items-center"><Check className="w-4 h-4 mr-1" /> Aprobado</span>
->>>>>>> 73c06542
                             ) : (
                               <span className="text-red-500 flex items-center"><X className="w-4 h-4 mr-1" /> No Aprobado</span>
                             )}
@@ -547,11 +388,7 @@
                               {q.isOpen ? `${Math.max(0, Math.floor((q.votingEndTime! - Date.now()) / 1000))}s` : 'Habilitar'}
                             </Button>
                             <Button
-<<<<<<< HEAD
                               onClick={() => toggleShowResidents(index)}
-=======
-                              onClick={() => setQuestions(questions.map((q, i) => i === index ? { ...q, showResidents: !q.showResidents } : q))}
->>>>>>> 73c06542
                               className="bg-gray-500 hover:bg-gray-600 text-white p-2"
                             >
                               <ChevronRight className={`w-4 h-4 ${q.showResidents ? 'rotate-90' : ''}`} />
@@ -562,16 +399,6 @@
                     </table>
                     {q.showResidents && (
                       <div className="mt-4">
-<<<<<<< HEAD
-                        <h3 className="text-lg font-semibold">Votos para "{q.text}"</h3>
-                        <table className="w-full text-sm text-left text-gray-500 dark:text-gray-400 mt-2">
-                          <thead className="text-xs text-gray-700 uppercase bg-gray-50 dark:bg-gray-700 dark:text-gray-400">
-                            <tr>
-                              <th className="px-6 py-3"># Inmueble</th>
-                              <th className="px-6 py-3">Nombre</th>
-                              <th className="px-6 py-3">DNI</th>
-                              <th className="px-6 py-3">Voto</th>
-=======
                         <h3 className="text-lg font-semibold">{language === 'Español' ? `Votos para "${q.text}"` : `Votes for "${q.text}"`}</h3>
                         <table className="w-full text-sm text-left text-gray-500 dark:text-gray-400 mt-2">
                           <thead className="text-xs text-gray-700 uppercase bg-gray-50 dark:bg-gray-700 dark:text-gray-400">
@@ -580,7 +407,6 @@
                               <th className="px-6 py-3">{language === 'Español' ? 'Nombre' : 'Name'}</th>
                               <th className="px-6 py-3">{language === 'Español' ? 'DNI' : 'DNI'}</th>
                               <th className="px-6 py-3">{language === 'Español' ? 'Voto' : 'Vote'}</th>
->>>>>>> 73c06542
                             </tr>
                           </thead>
                           <tbody>
